package dataplane

import (
	"errors"
	"fmt"
	"strings"
	"time"

	"github.com/Azure/azure-container-networking/npm/metrics"
	"github.com/Azure/azure-container-networking/npm/pkg/dataplane/policies"
	"github.com/Azure/azure-container-networking/npm/util"
	npmerrors "github.com/Azure/azure-container-networking/npm/util/errors"
	"github.com/Microsoft/hcsshim/hcn"
	"k8s.io/klog"
)

const (
	maxNoNetRetryCount int = 240 // max wait time 240*5 == 20 mins
	maxNoNetSleepTime  int = 5   // in seconds

	refreshAllEndpoints   bool = true
	refreshLocalEndpoints bool = false
)

var (
	errPolicyModeUnsupported = errors.New("only IPSet policy mode is supported")
	errMismanagedPodKey      = errors.New("the endpoint corresponds to a different pod")
)

// initializeDataPlane will help gather network and endpoint details
func (dp *DataPlane) initializeDataPlane() error {
	klog.Infof("[DataPlane] Initializing dataplane for windows")

	if dp.PolicyMode == "" {
		dp.PolicyMode = policies.IPSetPolicyMode
	}
	if dp.PolicyMode != policies.IPSetPolicyMode {
		return errPolicyModeUnsupported
	}

	err := dp.getNetworkInfo()
	if err != nil {
		return err
	}

	// reset endpoint cache so that netpol references are removed for all endpoints while refreshing pod endpoints
	// no need to lock endpointCache at boot up
	dp.endpointCache.cache = make(map[string]*npmEndpoint)

	return nil
}

func (dp *DataPlane) getNetworkInfo() error {
	retryNumber := 0
	ticker := time.NewTicker(time.Second * time.Duration(maxNoNetSleepTime))
	defer ticker.Stop()

	var err error
	for ; true; <-ticker.C {
		err = dp.setNetworkIDByName(util.AzureNetworkName)
		if err == nil || !isNetworkNotFoundErr(err) {
			return err
		}
		retryNumber++
		if retryNumber >= maxNoNetRetryCount {
			break
		}
		klog.Infof("[DataPlane Windows] Network with name %s not found. Retrying in %d seconds, Current retry number %d, max retries: %d",
			util.AzureNetworkName,
			maxNoNetSleepTime,
			retryNumber,
			maxNoNetRetryCount,
		)
	}

	return fmt.Errorf("failed to get network info after %d retries with err %w", maxNoNetRetryCount, err)
}

func (dp *DataPlane) bootupDataPlane() error {
	// initialize the DP so the podendpoints will get updated.
	if err := dp.initializeDataPlane(); err != nil {
		return npmerrors.SimpleErrorWrapper("failed to initialize dataplane", err)
	}

	// for backwards compatibility, get remote allEndpoints to delete as well
	allEndpoints, err := dp.getPodEndpoints(refreshAllEndpoints)
	if err != nil {
		return npmerrors.SimpleErrorWrapper("failed to get all pod endpoints", err)
	}

	// TODO once we make endpoint refreshing smarter, it would be most efficient to use allEndpoints to refreshPodEndpoints here.
	// But currently, we call refreshPodEndpoints for every Pod event, so this optimization wouldn't do anything for now.
	// There's also no need to refreshPodEndpoints at bootup since we don't know of any Pods at this point, and the endpoint cache is only needed for known Pods.

	epIDs := make([]string, len(allEndpoints))
	for k, e := range allEndpoints {
		epIDs[k] = e.Id
	}

	// It is important to keep order to clean-up ACLs before ipsets. Otherwise we won't be able to delete ipsets referenced by ACLs
	if err := dp.policyMgr.Bootup(epIDs); err != nil {
		return npmerrors.ErrorWrapper(npmerrors.BootupDataplane, false, "failed to reset policy dataplane", err)
	}
	if err := dp.ipsetMgr.ResetIPSets(); err != nil {
		return npmerrors.ErrorWrapper(npmerrors.BootupDataplane, false, "failed to reset ipsets dataplane", err)
	}
	return nil
}

func (dp *DataPlane) shouldUpdatePod() bool {
	return true
}

// updatePod has two responsibilities in windows
// 1. Will call into dataplane and updates endpoint references of this pod.
// 2. Will check for existing applicable network policies and applies it on endpoint.
// Assumptions:
// Not possible to know a pod's IP before endpoints are refreshed (i.e. IP has an endpoint ID switch means that the pod assigned to the first ID is dead)
func (dp *DataPlane) updatePod(pod *updateNPMPod) error {
	if pod.isMarkedForDelete() {
		return dp.updatePodForDelete(pod)
	}

	klog.Infof("[DataPlane] updatePod called for Pod Key %s", pod.PodKey)
	if pod.NodeName != dp.nodeName {
		// Ignore updates if the pod is not part of this node.
		// If the pod is marked for delete, then the pod is on the node if and only if the endpoint's pod key equals this pod key.
		klog.Infof("[DataPlane] ignoring update pod as expected Node: [%s] got: [%s]. pod: [%s]", dp.nodeName, pod.NodeName, pod.PodKey)
		return nil
	}

	// lock the endpoint cache while we read/modify the endpoint with the pod's IP
	dp.endpointCache.Lock()
	defer dp.endpointCache.Unlock()

	// Check if pod is already present in cache
	endpoint, ok := dp.endpointCache.cache[pod.PodIP]
	if !ok {
		// ignore this err and pod endpoint will be deleted in ApplyDP
		// if the endpoint is not found, it means the pod is not part of this node or pod got deleted.
		klog.Warningf("[DataPlane] did not find endpoint with IPaddress %s for pod %s", pod.PodIP, pod.PodKey)
		return nil
	}

	// While refreshing pod endpoints, newly discovered endpoints are given an unspecified pod key.
	if endpoint.isStalePodKey(pod.PodKey) {
		// NOTE: if a pod restarts and takes up its previous IP, then its endpoint would be new and this branch would be taken.
		// Updates to this pod would not occur. Pod IPs are expected to change on restart though.
		// See: https://stackoverflow.com/questions/52362514/when-will-the-kubernetes-pod-ip-change
		// If a pod does restart and take up its previous IP, then the pod can be deleted/restarted to mitigate this problem.
		klog.Infof("[DataPlane] ignoring pod update since pod with key %s is stale and likely was deleted for endpoint %s", pod.PodKey, endpoint.id)
		return nil
	}

	if endpoint.podKey == unspecifiedPodKey {
<<<<<<< HEAD
=======
		// while refreshing pod endpoints, newly discovered endpoints are given an unspecified pod key
		if endpoint.isStalePodKey(pod.PodKey) {
			// NOTE: if a pod restarts and takes up its previous IP, then its endpoint would be new and this branch would be taken.
			// Updates to this pod would not occur. Pod IPs are expected to change on restart though.
			// See: https://stackoverflow.com/questions/52362514/when-will-the-kubernetes-pod-ip-change
			// If a pod does restart and take up its previous IP, then the pod can be deleted/restarted to mitigate this problem.
			klog.Infof("[DataPlane] ignoring pod update since pod with key %s is stale and likely was deleted", pod.PodKey)
			return nil
		}
>>>>>>> 1f1aacf8
		endpoint.podKey = pod.PodKey
	} else if pod.PodKey != endpoint.podKey {
		return fmt.Errorf("pod key mismatch. Expected: %s, Actual: %s. Error: [%w]", pod.PodKey, endpoint.podKey, errMismanagedPodKey)
	}

	// for every ipset we're removing from the endpoint, remove from the endpoint any policy that requires the set
	for _, setName := range pod.IPSetsToRemove {
		/*
			Scenarios:
			1. There's a chance a policy is/was just removed, but the ipset's selector hasn't been updated yet.
			   We may try to remove the policy again here, which is ok.

			2. If a policy is added to the ipset's selector after getting the selector (meaning dp.AddPolicy() was called),
			   we won't try to remove the policy, which is fine since the policy must've never existed on the endpoint.

			3. If a policy is added to the ipset's selector in a dp.AddPolicy() thread AFTER getting the selector here,
			   then the ensuing policyMgr.AddPolicy() call will wait for this function to release the endpointCache lock.

			4. If a policy is added to the ipset's selector in a dp.AddPolicy() thread BEFORE getting the selector here,
			   there could be a race between policyMgr.RemovePolicy() here and policyMgr.AddPolicy() there.
		*/
		selectorReference, err := dp.ipsetMgr.GetSelectorReferencesBySet(setName)
		if err != nil {
			return err
		}

		for policyKey := range selectorReference {
			// Now check if any of these network policies are applied on this endpoint.
			// If yes then proceed to delete the network policy.
			if _, ok := endpoint.netPolReference[policyKey]; ok {
				// Delete the network policy
				endpointList := map[string]string{
					endpoint.ip: endpoint.id,
				}
				err := dp.policyMgr.RemovePolicyForEndpoints(policyKey, endpointList)
				if err != nil {
					return err
				}
				delete(endpoint.netPolReference, policyKey)
			}
		}
	}

	// for every ipset we're adding to the endpoint, consider adding to the endpoint every policy that the set touches
	toAddPolicies := make(map[string]struct{})
	for _, setName := range pod.IPSetsToAdd {
		/*
			Scenarios:
			1. If a policy is added to the ipset's selector after getting the selector (meaning dp.AddPolicy() was called),
			   we will miss adding the policy here, but will add the policy to all endpoints in that other thread, which has
			   to wait on the endpointCache lock when calling getEndpointsToApplyPolicy().

			2. We may add the policy here and in the dp.AddPolicy() thread if the policy is added to the ipset's selector before
			   that other thread calls policyMgr.AddPolicy(), which is ok.

			3. FIXME: If a policy is/was just removed, but the ipset's selector hasn't been updated yet,
			   we may try to add the policy again here...
		*/
		selectorReference, err := dp.ipsetMgr.GetSelectorReferencesBySet(setName)
		if err != nil {
			return err
		}

		for policyKey := range selectorReference {
			if dp.policyMgr.PolicyExists(policyKey) {
				toAddPolicies[policyKey] = struct{}{}
			} else {
				klog.Infof("[DataPlane] while updating pod, policy is referenced but does not exist. pod: [%s], policy: [%s], set [%s]", pod.PodKey, policyKey, setName)
			}
		}
	}

	// for all of these policies, add the policy to the endpoint if:
	// 1. it's not already there
	// 2. the pod IP is part of every set that the policy requires (every set in the pod selector)
	for policyKey := range toAddPolicies {
		if _, ok := endpoint.netPolReference[policyKey]; ok {
			continue
		}

		// TODO Also check if the endpoint reference in policy for this Ip is right
		policy, ok := dp.policyMgr.GetPolicy(policyKey)
		if !ok {
			return fmt.Errorf("policy with name %s does not exist", policyKey)
		}

		selectorIPSets := dp.getSelectorIPSets(policy)
		ok, err := dp.ipsetMgr.DoesIPSatisfySelectorIPSets(pod.PodIP, pod.PodKey, selectorIPSets)
		if err != nil {
			return err
		}
		if !ok {
			continue
		}

		// Apply the network policy
		endpointList := map[string]string{
			endpoint.ip: endpoint.id,
		}
		err = dp.policyMgr.AddPolicy(policy, endpointList)
		if err != nil {
			return err
		}

		endpoint.netPolReference[policyKey] = struct{}{}
	}

	return nil
}

// updatePodForDelete resets the endpoint corresponding to the pod's IP.
// This functionality is required for the edge case below.
// Assumptions:
// Not possible to know a pod's IP before endpoints are refreshed (i.e. IP has an endpoint ID switch means that the pod assigned to the first ID is dead)
/*
	Notes on the edge case in memory-starved Windows Server '22 where:
	- pod A previously had IP and EP x
	- around same time:
		- pod A restarts
		- NPM restarts
		- pod B comes up with same IP and EP y
	- controller events can be jumbled e.g. an update event for pod A w/ its old IP can happen before the pod B create event

	To start, have a new EP with an unspecified pod key:
	1. B --> A w/ IP --> A's cleanup:
	- in updatePod(), proceed as usual for B
	- in updatePod(), get a mismanaged err for A, which is good. Requeued in controller
	- eventually, the pod will be cleaned up
	- A's cleanup should be ignored in updatePodForDelete(), or else the controller will requeue
	2. A w/ IP --> B comes up --> A's cleanup:
	- in updatePod(), A's policies applied to EP
	- in updatePod(), get a get a mismanaged err for B. Requeued in controller
	- in updatePodForDelete(), A's cleanup triggers 1) policies removed and 2) endpoint marked unspecified with A stale
	- on B retry, all ipsets are in the podupdatecache
	- in updatePod(), proceed as usual for B
	3. A w/ IP--> A's cleanup --> B comes up:
	- in updatePod(), A's policies applied to EP
	- in updatePodForDelete(), A's cleanup triggers 1) policies removed and 2) endpoint marked unspecified with A stale
	- in updatePod(), proceed as usual for B

	From looking at logs, it seems most likely that HNS endpoints are always updated before we receive/process a pod deletion in the controller.
	Therefore, we should never (or at least rarely) try to delete policies off of an endpoint that is getting destroyed.
	Instead, if the pod is marked for delete, we would likely only reach this code path if we encounter number 2 or 3.
*/
func (dp *DataPlane) updatePodForDelete(pod *updateNPMPod) error {
	// No need to make compute-intensive refreshAllPodEndpoints() call.
	// Instead, only get the HNS endpoint within ResetEndpoint().
	// This function will handle the case where the endpoint doesn't exist anymore,
	// and we will ignore the reset if the pod key is stale (the endpoint belongs to another pod),
	// i.e. an updatePod() call came in for another Pod of the same IP.
	klog.Infof("[DataPlane] updatePodForDelete called for Pod Key %s", pod.PodKey)

	// Check if pod is already present in cache
	endpoint, ok := dp.endpointCache[pod.PodIP]
	if !ok {
		// ignore this err and pod endpoint will be deleted in ApplyDP
		// if the endpoint is not found, it means the pod is not part of this node or pod got deleted.
		klog.Warningf("[DataPlane] for pod marked for delete, did not find endpoint with IPaddress %s for pod %s", pod.PodIP, pod.PodKey)
		return nil
	}

	// While refreshing pod endpoints, newly discovered endpoints are given an unspecified pod key.
	// In this code path, a pod key may be stale if the pod was wrongly assigned to the endpoint for this scenario:
	// 1. pod A previously had IP i and EP x
	// 2. pod A restarts w/ no ip AND NPM restarts AND pod B comes up with the same IP i and EP y
	// 3. controller processes an update event for pod A with IP i before the update event for pod B with IP i, so pod A is wrongly assigned to EP y
	if endpoint.isStalePodKey(pod.PodKey) {
		// this check is technically covered by the podKey mismatch check below, assuming podKey can never equal staleKey
		klog.Infof("[DataPlane] ignoring pod marked for delete since pod with key %s is stale and likely was deleted for endpoint %s", pod.PodKey, endpoint.id)
		return nil
	}

	if endpoint.podKey != pod.PodKey {
		// If the pod is marked for delete, then the pod is on the node if and only if the endpoint's pod key equals this pod key.
		klog.Infof(
			"[DataPlane] ignoring update pod since pod is marked for delete and the pod isn't assigned to this endpoint. pod: %s. endpoint ID: %s. endpoint pod key: %s",
			pod.PodKey, endpoint.id, endpoint.podKey)
		return nil
	}

	msg := fmt.Sprintf("[DataPlane] deleting pod and cleaning up policies from endpoint. pod: %s. endpoint: %s", pod.PodKey, endpoint.id)
	metrics.SendLog(util.DaemonDataplaneID, msg, metrics.PrintLog)

	endpoint.stalePodKey = &staleKey{
		key:       endpoint.podKey,
		timestamp: time.Now().Unix(),
	}
	endpoint.podKey = unspecifiedPodKey

	// remove all policies on the endpoint
	if err := dp.policyMgr.ResetEndpoint(endpoint.id); err != nil {
		klog.Warningf("[DataPlane] warning: resetting endpoint policies unsuccessful for pod marked for delete. endpoint ID: %s. pod key: %s", endpoint.id, pod.PodKey)
	}
	endpoint.netPolReference = make(map[string]struct{})

	return nil
}

func (dp *DataPlane) getSelectorIPSets(policy *policies.NPMNetworkPolicy) map[string]struct{} {
	selectorIpSets := make(map[string]struct{})
	for _, ipset := range policy.PodSelectorIPSets {
		selectorIpSets[ipset.Metadata.GetPrefixName()] = struct{}{}
	}
	klog.Infof("policy %s has policy selector: %+v", policy.PolicyKey, selectorIpSets)
	return selectorIpSets
}

func (dp *DataPlane) getEndpointsToApplyPolicy(policy *policies.NPMNetworkPolicy) (map[string]string, error) {
	selectorIPSets := dp.getSelectorIPSets(policy)
	netpolSelectorIPs, err := dp.ipsetMgr.GetIPsFromSelectorIPSets(selectorIPSets)
	if err != nil {
		return nil, err
	}

	// lock the endpoint cache while we read/modify the endpoints with IPs in the policy's pod selector
	dp.endpointCache.Lock()
	defer dp.endpointCache.Unlock()

	endpointList := make(map[string]string)
	for ip, podKey := range netpolSelectorIPs {
		endpoint, ok := dp.endpointCache.cache[ip]
		if !ok {
			klog.Infof("[DataPlane] Ignoring endpoint with IP %s since it was not found in the endpoint cache. This IP might not be in the HNS network", ip)
			continue
		}

		if endpoint.podKey != podKey {
			// in case the pod controller hasn't updated the dp yet that the IP's pod owner has changed
			klog.Infof(
				"[DataPlane] ignoring endpoint with IP %s since the pod keys are different. podKey: [%s], endpoint: [%+v], endpoint stale pod key: [%+v]",
				ip, podKey, endpoint, endpoint.stalePodKey)
			continue
		}

		endpointList[ip] = endpoint.id
		endpoint.netPolReference[policy.PolicyKey] = struct{}{}
	}
	return endpointList, nil
}

func (dp *DataPlane) getPodEndpoints(includeRemoteEndpoints bool) ([]*hcn.HostComputeEndpoint, error) {
	klog.Infof("Getting all endpoints for Network ID %s", dp.networkID)
	endpoints, err := dp.ioShim.Hns.ListEndpointsOfNetwork(dp.networkID)
	if err != nil {
		return nil, err
	}

	localEndpoints := make([]*hcn.HostComputeEndpoint, 0)
	for k := range endpoints {
		e := &endpoints[k]
		if includeRemoteEndpoints || e.Flags == hcn.EndpointFlagsNone {
			// having EndpointFlagsNone means it is a local endpoint
			localEndpoints = append(localEndpoints, e)
		} else {
			// TODO remove for GA
			klog.Infof("ignoring remote endpoint. ID: %s, IP configs: %+v", e.Id, e.IpConfigurations)
		}
	}
	return localEndpoints, nil
}

// refreshPodEndpoints will refresh all the pod endpoints and create empty netpol references for new endpoints
/*
Key Assumption: a new pod event (w/ IP) cannot come before HNS knows (and can tell us) about the endpoint.
From NPM logs, it seems that endpoints are updated far earlier (several seconds) before the pod event comes in.

What we learn from refreshing endpoints:
- an old endpoint doesn't exist anymore
- a new endpoint has come up

Why not refresh when adding a netpol to all required pods?
- It's ok if we try to apply on an endpoint that doesn't exist anymore.
- We won't know the pod associated with a new endpoint even if we refresh.

Why can we refresh only once before updating all pods in the updatePodCache (see ApplyDataplane)?
- Again, it's ok if we try to apply on a non-existent endpoint.
- We won't miss the endpoint (see the assumption). At the time the pod event came in (when AddToSets/RemoveFromSets were called), HNS already knew about the endpoint.
*/
func (dp *DataPlane) refreshPodEndpoints() error {
	endpoints, err := dp.getPodEndpoints(refreshLocalEndpoints)
	if err != nil {
		return err
	}

	// lock the endpoint cache while we reconcile with HNS goal state
	dp.endpointCache.Lock()
	defer dp.endpointCache.Unlock()

	currentTime := time.Now().Unix()
	existingIPs := make(map[string]struct{})
	for _, endpoint := range endpoints {
		if len(endpoint.IpConfigurations) == 0 {
			klog.Infof("Endpoint ID %s has no IPAddreses", endpoint.Id)
			continue
		}
		ip := endpoint.IpConfigurations[0].IpAddress
		if ip == "" {
			klog.Infof("Endpoint ID %s has empty IPAddress field", endpoint.Id)
			continue
		}

		existingIPs[ip] = struct{}{}

		oldNPMEP, ok := dp.endpointCache.cache[ip]
		if !ok {
			// add the endpoint to the cache if it's not already there
			npmEP := newNPMEndpoint(endpoint)
			dp.endpointCache.cache[ip] = npmEP
			// NOTE: TSGs rely on this log line
			klog.Infof("updating endpoint cache to include %s: %+v", npmEP.ip, npmEP)
		} else if oldNPMEP.id != endpoint.Id {
			// multiple endpoints can have the same IP address, but there should be one endpoint ID per pod
			// throw away old endpoints that have the same IP as a current endpoint (the old endpoint is getting deleted)
			// we don't have to worry about cleaning up network policies on endpoints that are getting deleted
			npmEP := newNPMEndpoint(endpoint)
			if oldNPMEP.podKey == unspecifiedPodKey {
				klog.Infof("updating endpoint cache since endpoint changed for IP which never had a pod key. new endpoint: %s, old endpoint: %s, ip: %s", npmEP.id, oldNPMEP.id, npmEP.ip)
<<<<<<< HEAD
				npmEP.stalePodKey = oldNPMEP.stalePodKey
				dp.endpointCache[ip] = npmEP
=======
				dp.endpointCache.cache[ip] = npmEP
>>>>>>> 1f1aacf8
			} else {
				npmEP.stalePodKey = &staleKey{
					key:       oldNPMEP.podKey,
					timestamp: currentTime,
				}
				dp.endpointCache.cache[ip] = npmEP
				// NOTE: TSGs rely on this log line
				klog.Infof("updating endpoint cache for previously cached IP %s: %+v with stalePodKey %+v", npmEP.ip, npmEP, npmEP.stalePodKey)
			}
		}
	}

	// garbage collection for the endpoint cache
	for ip, ep := range dp.endpointCache.cache {
		if _, ok := existingIPs[ip]; !ok {
			if ep.podKey == unspecifiedPodKey {
				if ep.stalePodKey == nil {
					klog.Infof("deleting old endpoint which never had a pod key. ID: %s, IP: %s", ep.id, ip)
					delete(dp.endpointCache.cache, ip)
				} else if int(currentTime-ep.stalePodKey.timestamp)/60 > minutesToKeepStalePodKey {
					klog.Infof("deleting old endpoint which had a stale pod key. ID: %s, IP: %s, stalePodKey: %+v", ep.id, ip, ep.stalePodKey)
					delete(dp.endpointCache.cache, ip)
				}
			} else {
				ep.stalePodKey = &staleKey{
					key:       ep.podKey,
					timestamp: currentTime,
				}
				ep.podKey = unspecifiedPodKey
				klog.Infof("marking endpoint stale for at least %d minutes. ID: %s, IP: %s, new stalePodKey: %+v", minutesToKeepStalePodKey, ep.id, ip, ep.stalePodKey)
			}
		}
	}

	return nil
}

func (dp *DataPlane) setNetworkIDByName(networkName string) error {
	// Get Network ID
	network, err := dp.ioShim.Hns.GetNetworkByName(networkName)
	if err != nil {
		return err
	}

	dp.networkID = network.Id
	return nil
}

func isNetworkNotFoundErr(err error) bool {
	return strings.Contains(err.Error(), fmt.Sprintf("Network name \"%s\" not found", util.AzureNetworkName))
}<|MERGE_RESOLUTION|>--- conflicted
+++ resolved
@@ -142,19 +142,7 @@
 		return nil
 	}
 
-	// While refreshing pod endpoints, newly discovered endpoints are given an unspecified pod key.
-	if endpoint.isStalePodKey(pod.PodKey) {
-		// NOTE: if a pod restarts and takes up its previous IP, then its endpoint would be new and this branch would be taken.
-		// Updates to this pod would not occur. Pod IPs are expected to change on restart though.
-		// See: https://stackoverflow.com/questions/52362514/when-will-the-kubernetes-pod-ip-change
-		// If a pod does restart and take up its previous IP, then the pod can be deleted/restarted to mitigate this problem.
-		klog.Infof("[DataPlane] ignoring pod update since pod with key %s is stale and likely was deleted for endpoint %s", pod.PodKey, endpoint.id)
-		return nil
-	}
-
 	if endpoint.podKey == unspecifiedPodKey {
-<<<<<<< HEAD
-=======
 		// while refreshing pod endpoints, newly discovered endpoints are given an unspecified pod key
 		if endpoint.isStalePodKey(pod.PodKey) {
 			// NOTE: if a pod restarts and takes up its previous IP, then its endpoint would be new and this branch would be taken.
@@ -164,7 +152,6 @@
 			klog.Infof("[DataPlane] ignoring pod update since pod with key %s is stale and likely was deleted", pod.PodKey)
 			return nil
 		}
->>>>>>> 1f1aacf8
 		endpoint.podKey = pod.PodKey
 	} else if pod.PodKey != endpoint.podKey {
 		return fmt.Errorf("pod key mismatch. Expected: %s, Actual: %s. Error: [%w]", pod.PodKey, endpoint.podKey, errMismanagedPodKey)
@@ -318,7 +305,7 @@
 	klog.Infof("[DataPlane] updatePodForDelete called for Pod Key %s", pod.PodKey)
 
 	// Check if pod is already present in cache
-	endpoint, ok := dp.endpointCache[pod.PodIP]
+	endpoint, ok := dp.endpointCache.cache[pod.PodIP]
 	if !ok {
 		// ignore this err and pod endpoint will be deleted in ApplyDP
 		// if the endpoint is not found, it means the pod is not part of this node or pod got deleted.
@@ -482,12 +469,8 @@
 			npmEP := newNPMEndpoint(endpoint)
 			if oldNPMEP.podKey == unspecifiedPodKey {
 				klog.Infof("updating endpoint cache since endpoint changed for IP which never had a pod key. new endpoint: %s, old endpoint: %s, ip: %s", npmEP.id, oldNPMEP.id, npmEP.ip)
-<<<<<<< HEAD
 				npmEP.stalePodKey = oldNPMEP.stalePodKey
-				dp.endpointCache[ip] = npmEP
-=======
 				dp.endpointCache.cache[ip] = npmEP
->>>>>>> 1f1aacf8
 			} else {
 				npmEP.stalePodKey = &staleKey{
 					key:       oldNPMEP.podKey,

--- conflicted
+++ resolved
@@ -55,7 +55,6 @@
 	}
 }
 
-<<<<<<< HEAD
 func NewPodMetadataMarkedForDelete(podKey, podIP, nodeName string) *PodMetadata {
 	pm := NewPodMetadata(podKey, podIP, nodeName)
 	pm.markedForDelete = true
@@ -64,10 +63,10 @@
 
 func (pm *PodMetadata) isMarkedForDelete() bool {
 	return pm.markedForDelete
-=======
+}
+
 func (p *PodMetadata) Namespace() string {
 	return strings.Split(p.PodKey, "/")[0]
->>>>>>> 1f1aacf8
 }
 
 func newUpdateNPMPod(podMetadata *PodMetadata) *updateNPMPod {
